
// Simple test program:

<<<<<<< HEAD
1 + 2;
"no way";

print "Hello " + "World" + "!";
print (1 + 2) * 3 - 4 + 5 * 6;
=======
print (2 + 3 * 7) <= (2 - 4 + 8 * 6);
>>>>>>> 77a330cc
<|MERGE_RESOLUTION|>--- conflicted
+++ resolved
@@ -1,12 +1,11 @@
 
 // Simple test program:
 
-<<<<<<< HEAD
 1 + 2;
 "no way";
 
 print "Hello " + "World" + "!";
 print (1 + 2) * 3 - 4 + 5 * 6;
-=======
 print (2 + 3 * 7) <= (2 - 4 + 8 * 6);
->>>>>>> 77a330cc
+print 2 == 7;
+print 5 > -2;
