--- conflicted
+++ resolved
@@ -1,13 +1,7 @@
 #!/bin/sh
 
-<<<<<<< HEAD
 rm test/main.cpp
-python crystal.py test/main.cy
+python clear.py test/main.cr
 #g++ test/main.cpp -o test/main
 #test/main
 cat test/main.cpp
-=======
-python clear.py test/main.cr
-g++ test/main.cpp -o test/main
-test/main
->>>>>>> e214f5ad
