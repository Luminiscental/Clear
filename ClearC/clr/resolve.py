--- conflicted
+++ resolved
@@ -66,24 +66,12 @@
         return result
 
     def start_block_stmt(self, node):
-<<<<<<< HEAD
-=======
-        """
-        This function pushes a new scope to resolve within.
-        """
         super().start_block_stmt(node)
->>>>>>> ad516e5b
         self.scopes.append(defaultdict(ResolvedName))
         self.level += 1
 
     def end_block_stmt(self, node):
-<<<<<<< HEAD
-=======
-        """
-        This function pops the current resolution scope.
-        """
         super().end_block_stmt(node)
->>>>>>> ad516e5b
         if self.level > 0:
             popped = self._current_scope()
             if popped:
